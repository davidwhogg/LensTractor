'''
This file is part of the LensFinder project.
Copyright 2012 David W. Hogg (NYU) and Phil Marshall (Oxford).

Description
-----------

Running the tractor on PS1 *single object cutout* images.
Read in an image and its weight map, guess the PSF, put an object at the
centre image of the field and update the catalog.

Example use
-----------

 python ps1tractor.py -v \
    examples/H1413+117_10x10arcsec_55377.34051_z_sci.fits \
    examples/H1413+117_10x10arcsec_55377.34051_z_var.fits

'''

if __name__ == '__main__':
      import matplotlib
      matplotlib.use('Agg')

import os
import logging
import numpy as np
import pylab as plt
import pyfits

from astrometry.util.file import *
from astrometry.util.util import Tan
from astrometry.util.pyfits_utils import *

import tractor
from tractor import sdss_galaxy as gal
import lensfinder

# ============================================================================

def ps1tractor():

   from optparse import OptionParser
   import sys

   # Set available options:
   parser = OptionParser(usage=('%prog <sci> <var>'))
   # Verbosity:
   parser.add_option('-v', '--verbose', dest='verbose', action='count', \
                     default=False, help='Make more verbose')
   
   # Read in options and arguments - note only sci and wht images are supplied:
   opt,args = parser.parse_args()
   
   if len(args) != 2:
      parser.print_help()
      sys.exit(-1)
   scifile, varfile = args
 
   # -------------------------------------------------------------------------
   # Logging to terminal:
   
   if opt.verbose:
      lvl = logging.DEBUG
   else:
      lvl = logging.INFO
   logging.basicConfig(level=lvl, format='%(message)s', stream=sys.stdout)

   # -------------------------------------------------------------------------
   # Get sci and wht images, and make mask:
   
   hdulist = pyfits.open(scifile)
   sci = hdulist[0].data
   hdr = hdulist[0].header
   hdulist.close()
   NX,NY = sci.shape

   hdulist = pyfits.open(varfile)
   var = hdulist[0].data
   hdulist.close()
   assert sci.shape == var.shape
   
   mask = numpy.ones([NX,NY],dtype=np.int16)
   mask[numpy.where(var == 0)] = 0
   
   # Convert var to wht, and find median uncertainty as well:
   invvar = 1.0/var
   # Assign zero weight to var=nan, var<=0:
   invvar[var != var] = 0.0
   invvar[var <= 0] = 0.0
   
   good = np.where(invvar > 0)
   bad = np.where(invvar == 0)
   
   # Zero out sci image where wht is 0.0:
   sci[bad] = 0.0

   assert(all(np.isfinite(sci.ravel())))
   assert(all(np.isfinite(invvar.ravel())))

   # Rough estimates of background level and rms:
   sciback = np.sqrt(np.median(var[good]))
   scirms = np.sqrt(np.median(var[good]))
   
   # Report on progress so far:
   if opt.verbose:
      print 'Sci header:', hdr
      print 'Read in sci image:', sci.shape, sci
      print 'Read in var image:', var.shape, var
      print 'Made mask image:', mask.shape, mask
      print 'Useful variance range:', var[good].min(), var[good].max()
      print 'Useful image median level:', sciback
      print 'Useful image median pixel uncertainty:', scirms

   # -------------------------------------------------------------------------
   # Make a first guess at a PSF - a single circularly symmetric Gaussian 
   # defined on same grid as sci image:

   w = np.array([1.0,1.0])           # amplitude at peak
   mu = np.array([[0.0,0.0],[0.0,0.0]])      # centroid position in pixels 
   cov = np.array([[[1.0,0.0],[0.0,1.0]],[[9.0,0.0],[0.0,9.0]]])             # pixels^2, variance matrices
   psf = tractor.GaussianMixturePSF(w,mu,cov)
      
   # -------------------------------------------------------------------------

   # Photometric calibration from PS1 image - Null, because we're working in flux
   # units, not calibrated mags; this corresponds to using tractor.Flux() below
   # when creating the Source objects.
   photocal = tractor.NullPhotoCal()

   # Set up sky to be varied:
   sky = tractor.ConstantSky(0.0)

   # -------------------------------------------------------------------------
   # Make a first guess at a catalog - 4 point sources. Find centre of 
   # field using fitsWCS:

   wcs = lensfinder.PS1WCS(hdr)
   
   x,y,f = NX/2,NY/2, 100*scirms
   e = 5 # pixels
   srcs = [tractor.PointSource(wcs.pixelToPosition(x+e,y),tractor.Flux(f)),
           tractor.PointSource(wcs.pixelToPosition(x-e,y),tractor.Flux(f)),
           tractor.PointSource(wcs.pixelToPosition(x,y+e),tractor.Flux(f)),
           tractor.PointSource(wcs.pixelToPosition(x,y-e),tractor.Flux(f))]

   # -------------------------------------------------------------------------
   
   # Make a tractor Image object out of all this stuff:
   
   image = tractor.Image(data=sci, invvar=invvar,
				 psf=psf, wcs=wcs, sky=sky, photocal=photocal)

   # Start a tractor, and feed it the catalog one src at a time:

   chug = tractor.Tractor([image])
   for src in srcs:
      chug.addSource(src)
   print 'Obtained a total of', len(chug.catalog), 'sources'

   # Freeze all but the PSF, sky and sources:
   for image in chug.images:
      image.freezeParams('photocal', 'wcs', 'psf')

   # Plot:
   plot_state(chug,'initial')
   print chug.getParamNames()

   # Optimize sources with small initial PSF:
   for i in range(5):
      # dlnp2,X,a = chug.optimizeCatalogAtFixedComplexityStep()
      dlnp2,X,a = chug.opt2()
      plot_state(chug,'step-%02d'%i)
<<<<<<< HEAD
      
   # Freeze the sources and thaw the psfs:
   chug.freezeParam('catalog')
   for image in chug.images:
      image.thawParams('psf')
      
=======

>>>>>>> 14f55734
   # Optimize everything that is not frozen:
   for i in range(5,10):
      dlnp2,X,a = chug.opt2()
      plot_state(chug,'step-%02d'%i)
#       # Print PSF parameters:
#       print chug.images[0].psf
      # PSF not being optimized correctly
      
   # -------------------------------------------------------------------------
   
   print "Tractor stopping."
      
   return  

# ============================================================================

def plot_state(t,prefix):
   '''
   Make all the plots we need to assess the state of the tractor. Mainly, 
   a multi-panel figure of image, synthetic image and chi, for each image being 
   modelled.
   
   t is a tractor object, containing a list of images.
   '''
   
   px,py = 2,2
   
   for i,image in enumerate(t.images):
      if image.name is None:
         imname = prefix+str(i)
      else:
         imname = image.name
      scale = np.sqrt(np.median(1.0/image.invvar[image.invvar > 0.0]))
 
      ima = dict(interpolation='nearest', origin='lower',
                     vmin=-3.*scale, vmax=20.*scale)
      chia = dict(interpolation='nearest', origin='lower',
                        vmin=-5., vmax=5.)
      psfa = dict(interpolation='nearest', origin='lower')

      plt.figure(figsize=(5*px+1,5*py))
      plt.clf()
      plt.gray

      plt.subplot(py,px,1)
      plt.imshow(image.data, **ima)
      plt.colorbar()

      model = t.getModelImages()[i]
      plt.subplot(py,px,2)
      plt.imshow(model, **ima)
      plt.colorbar()

      chi = t.getChiImage(i)
      plt.subplot(py,px,3)
      plt.imshow(chi, **chia)
      plt.colorbar()

      psfimage = image.psf.getPointSourcePatch(*model.shape).patch
      plt.subplot(py,px,4)
      plt.imshow(psfimage, **psfa)
      plt.colorbar()

      plt.savefig(imname+'.png')   
   
   return

# ============================================================================

if __name__ == '__main__':
   
   ps1tractor()
<|MERGE_RESOLUTION|>--- conflicted
+++ resolved
@@ -171,16 +171,12 @@
       # dlnp2,X,a = chug.optimizeCatalogAtFixedComplexityStep()
       dlnp2,X,a = chug.opt2()
       plot_state(chug,'step-%02d'%i)
-<<<<<<< HEAD
-      
+            
    # Freeze the sources and thaw the psfs:
    chug.freezeParam('catalog')
    for image in chug.images:
       image.thawParams('psf')
-      
-=======
-
->>>>>>> 14f55734
+
    # Optimize everything that is not frozen:
    for i in range(5,10):
       dlnp2,X,a = chug.opt2()
