'''
This file is part of the lenstractor project.
Copyright 2012 David W. Hogg (NYU) and Phil Marshall (Oxford).
'''
# ============================================================================

if __name__ == '__main__':
   import matplotlib
   matplotlib.use('Agg')
   # Fonts, latex:
   matplotlib.rc('font',**{'family':'serif', 'serif':['TimesNewRoman'], 'size':18.0})
   matplotlib.rc('text', usetex=True)

import os
import logging
import numpy as np
import pyfits
import time


from astrometry.util import util

import tractor
import lenstractor

# ============================================================================

def main():
   """
   NAME
     LensTractor.py

   PURPOSE
     Run the Tractor on a deck of single object cutout images.
     Read in an image and its weight map, guess the PSF, put an object at the
     centre image of the field and then optimize the catalog and PSF.

   COMMENTS
     The idea is to identify good lens candidates by principled model 
     selection: two well-defined models competing against each other, given 
     multi-epoch imaging data. The Nebula model (1 extended source, plus
     N=2, 3 or 4 point sources, with sub-models denoted by "NebulaN") is very
     flexible, so should be better at fitting the data in general than the
     Lens model (1 extended source, plus 1 background point source). However,
     when the Lens provides a good fit, it does so at lower cost (fewer
     parameters), so should win by Bayesian information criteria (we use BIC
     as a cheap proxy for evidence ratio).
     
     The workflow we probably want to aim for is something like the following:
     
       * Fit PSF images with PSF models; fix PSFs
       
       * Try Nebula2
       
       * Try Nebula4 
           if Nebula2 beats Nebula4: 
             Nebula = Nebula2
           else:
             Nebula = Nebula4
                      
       * Try Lens (initialised with Nebula)
           if Lens beats Nebula: 
             Classification = 'Lens'
             Return YES
           else:
             Classification = 'Nebula'
             Return NO

      Initialisation of Lens via Nebula could be tricky - there is some 
      parsing to be done, and decisions to be made... In practice we may end
      up working just with the Nebula output, which should be at least 
      easier to interpret than a SExtractor catalog, for example.
      
      Open questions:
      
      Does it make sense to dogmatically associate the extended object with
      the deflector?
         YES: detection of a deflector galaxy will be needed for a convincing
         candidate anyway.
         NO: using the extended object to model a high S/N merging image
         system should not be punished
      To be investigated.
      
      How are we going to interpret the point image positions if we do not
      have an estimated deflector position?
      

   OPTIONS
     -h --help        Print this message
     -v --verbose     Verbose operation
     -s --sample      Sample the posterior PDF instead of optimizing
     -x --no-plots    Do not plot progress
     -l --lens        Only fit lens model, initialized from scratch

   INPUTS
     *.fits           Deck of postcard images

   OPTIONAL INPUTS
     -n --nebula                  K    Only fit NebulaK model, initialized from scratch
     --optimization-rounds        Nr   Number of rounds of optimization [2]
     --optimization-steps-catalog Nc   Number of steps per round spent
                                        optimizing source catalog [10]
     --optimization-steps-psf     Np   Number of steps per round spent
                                        optimizing PSF catalog [2]
     -o --output             outfile   Name of output catalog filename       

   OUTPUTS
     stdout                       Useful information
     *.png                        Plots in png format
     
     To be implemented:
       lenstractor_progress.log     Logged output
       lenstractor_results.txt      Model comparison results
       lenstractor_lens.cat         Lens model parameters, including lightcurves
       lenstractor_nebula.cat       Nebula model parameters, including lightcurves

   EXAMPLES

     python LensTractor.py -n 4 \
       -o examples/ps1/H1413+117_10x10arcsec_Nebula4.cat \
          examples/ps1/H1413+117_10x10arcsec_55*fits > \
          examples/ps1/H1413+117_10x10arcsec_Nebula4.log
       
     python LensTractor.py -n 2 \
       -o examples/sdss/0951+2635/0951+2635_Nebula2.cat \
          examples/sdss/0951+2635/*sci.fits > \
          examples/sdss/0951+2635/0951+2635_Nebula2.log

       
   
   DEPENDENCIES
     * The Tractor     astrometry.net/svn/trunk/projects/tractor
     * emcee           github.com/danfm/emcee
     * astrometry.net  astrometry.net/svn/trunk/util

   BUGS
     - SDSS examples show bad WCS treatment...
     - Possible problems with image alignment
     - Memory leak: restrict no. of sampling iterations :-(
     - Header PSF FWHM sometimes NaN, no recovery from this yet
     
   FEATURE REQUESTS  
     - Lens initialisation, esp source positions, needs careful attention
     - StepSizes need optimizing for lens model, esp source position 
     - Point source mags are not variable
     - PSF not being optimized correctly - missing derivatives?
     - PhotoCal may need optimizing if zpts are untrustworthy!

   HISTORY
     2012-07-06       First predicted Lens images Marshall/Hogg (Oxford/NYU)
     2013-08-         Adapted for KIDS Buddelmeier (Kapteyn)
     2014-04-         Refactoring for easier experimentation Marshall/Agnello (KIPAC/UCSB)
   """

   # --------------------------------------------------------------------

   from argparse import ArgumentParser
   import sys

   # Set available options:
   parser = ArgumentParser()
   # List of files:
   parser.add_argument('inputfiles', metavar='N', nargs='+')
   # Verbosity:
   parser.add_argument('-v', '--verbose', dest='verbose', action='store_true', default=False, help='Make more verbose')
   # Sampling:
   parser.add_argument('-s', '--sample', dest='MCMC', action='store_true', default=False, help='Sample posterior PDF')
   # Plotting:
   parser.add_argument('-x', '--no-plots', dest='noplots', action='store_true', default=False, help='Skip plotting')
   # Lens model only:
   parser.add_argument('-l', '--lens', dest='lens', action='store_true', default=False, help='Fit Lens model')
   # Nebula model only:
   parser.add_argument('-n', '--nebula', dest='K', type=int, default=0, help='Fit NebulaK model, provide K')
   # Output filename:
   parser.add_argument('-o', '--output', dest='outfile', type=str, default='lenstractor.cat', help='Output catalog filename')
   # Optimization workflow:
   parser.add_argument('--optimization-rounds', dest='Nr', type=int, default=3, help='No. of optimization rounds')
   parser.add_argument('--optimization-steps-catalog', dest='Nc', type=int, default=5, help='No. of optimization steps spent on source catalog')
   parser.add_argument('--optimization-steps-psf', dest='Np', type=int, default=0, help='No. of optimization steps spent on PSFs')
   parser.add_argument('--survey', dest='survey', type=str, default="PS1", help="Survey (SDSS, PS1 or KIDS)")

   # Read in options and arguments - note only sci and wht images are supplied:
   args = parser.parse_args()
   
      
   if (len(args.inputfiles) < 2):
      # parser.print_help()
      print main.__doc__  # Whoah! What does this do?! Some sort of magic.
      sys.exit(-1)
   
   vb = args.verbose
   
   # Workflow:
   if args.lens:
      modelnames = ['Lens']
   elif args.K > 0:
      modelnames = ['Nebula'+str(args.K)]
      # NB. Global default is Nebula1!
   else:
      modelnames = ['Nebula2','Nebula4','Lens']
         
   BIC = dict(zip(modelnames,np.zeros(len(modelnames))))

   # Package up settings:
   opt_settings = {'Nr':args.Nr, 'Nc':args.Nc, 'Np':args.Np}
   # Magic sampling numbers!
   mcmc_settings = {'nwp':20, 'ns':5, 'nss':1000}

   if vb: 
      print "* * * * * * * * * * * * * * * * * * * * * * * * * * * * * * * * * * * * * * * *"
      print "                               LensTractor "
      print "    Fitting",modelnames," models to a deck of FITS postcards"
      print "* * * * * * * * * * * * * * * * * * * * * * * * * * * * * * * * * * * * * * * *"
 
   # -------------------------------------------------------------------------
   
   # Read in images:
   
   # Organise the deck of inputfiles into scifiles and varfiles:
   scifiles,varfiles = lenstractor.Riffle(args.inputfiles,vb=vb)
   
   # Read into Tractor Image objects, and see what filters we have:   
   images,total_mags,bands = lenstractor.Deal(scifiles,varfiles,SURVEY=args.survey,vb=vb)
   
   # Models need good initial fluxes to avoid wasting time getting these 
   # right. Take a quick look at the data to do this:
      
   # 1) Get rough idea of object position from wcs of first image - works
   #    OK if all images are the same size and well registered, and the
   #    target is in the center of the field...
   wcs = images[0].wcs
   NX,NY = np.shape(images[0].data)
   radec = wcs.pixelToPosition(0.5*NX,0.5*NY) # HACK! First image may be mis-centered..
   if vb: 
       print "Generic initial position = ",0.5*NX,0.5*NY,"(pixels)"
       print "         position object = ",radec

   # 2) Get rough idea of total object magnitudes from median of images 
   #    in each filter. (Models have non-variable flux, by assumption!)
   bandnames = np.unique(bands)
   magnitudes = np.zeros(len(bandnames))
   for i,bandname in enumerate(bandnames):
       index = np.where(bands == bandname)
       magnitudes[i] = np.median(total_mags[index])
   fudge = 0.4
   magnitudes = magnitudes + 2.5*np.log10(5*fudge)
   SED = tractor.Mags(order=bandnames, **dict(zip(bandnames,magnitudes)))
   if vb: print "Generic initial SED: ",SED
   
   # Package up:
   dataset = list(images)
      
   # -------------------------------------------------------------------------
   
   # Step through all the models in the workflow, initialising and fitting:
      
   for modelname in modelnames: 
      
       if vb: 
           print "* * * * * * * * * * * * * * * * * * * * * * * * * * * * * * * * * * * * * * * *"
<<<<<<< HEAD
           print "Initializing model: "+modelname       
                     
       model = lenstractor.Model(modelname,vb=vb)
       
       model.initialize('from_scratch', position=radec, SED=SED)
=======
           print "Initializing model: "+thismodel       
       
       # Figure out what type of model this is:
       modeltype =  thismodel[0:6]
              
       model = lenstractor.Model(thismodel)

       #   -   -   -   -   -   -   -   -   -   -   -   -   -   -   -   -   - -
              
       if modeltype == 'Nebula':

           # Nebula - a flexible galaxy plus K point sources. 

           # How many point sources?
           K = int(thismodel[6:7])
           
           # The first Nebula model we run has 1 point source and one 
           # galaxy, initialised sensibly but randomly. 
           # All subsequent models just have extra random point sources.
#           Central pixel coordinates, the galaxy and point sources
#           will be distributed around there:
           x,y = 0.5*NX,0.5*NY

           # Start both sources off with equal magnitudes:
           fudge = 0.4
           equalmagnitudes = magnitudes + 2.5*np.log10(5*fudge)
           mags = tractor.Mags(order=bandnames, **dict(zip(bandnames,equalmagnitudes)))

           # Add an exponential galaxy:
#           Shake its center a little bit
           e = 2.0 # pixels
#           dx,dy = e*np.random.randn(2)
#           xg,yg = x+dx, y+dy
           xg,yg = x,y

           galpos = wcs.pixelToPosition(xg,yg)

           fudge = 2
           equalmagnitudes = magnitudes + 2.5*np.log10(5*fudge)
           mg = tractor.Mags(order=bandnames, **dict(zip(bandnames,equalmagnitudes)))
           re = 0.5    # arcsec
           q = 1.0     # axis ratio
           theta = 0.0 # degrees
           galshape = tractor.sdss_galaxy.GalaxyShape(re,q,theta)       
           nebulousgalaxy = tractor.sdss_galaxy.ExpGalaxy(galpos,mags.copy(),galshape)
           if vb: print nebulousgalaxy
           model.srcs.append(nebulousgalaxy)

           for i in range(K):
               # Add a point source with random position near nebula centre:
#               e = 2.0 # pixels
               e = 1.0 # pixels
               dx,dy = e*np.random.randn(2)
               # dx,dy = 2.0*np.random.randn(2)
               # Start in cross formation (for testing):
#               if i == 0: dx,dy = -3,0
#               if i == 1: dx,dy =  0,3
#               if i == 2: dx,dy =  3,0
#               if i == 3: dx,dy =  0,-3
               star = tractor.PointSource(wcs.pixelToPosition(x+dx,y+dy),mags.copy())
               if vb: print star
               model.srcs.append(star)
           
       #   -   -   -   -   -   -   -   -   -   -   -   -   -   -   -   -   - -
       
       # Original Nebula4 initialisation went as follows:
       #   tractor.PointSource(wcs.pixelToPosition(x+e,y),mags.copy()),
       #   tractor.PointSource(wcs.pixelToPosition(x-e,y),mags.copy()),
       #   tractor.PointSource(wcs.pixelToPosition(x,y+e),mags.copy()),
       #   tractor.PointSource(wcs.pixelToPosition(x,y-e),mags.copy())]

       #   -   -   -   -   -   -   -   -   -   -   -   -   -   -   -   -   - -
              
       elif modeltype == 'Lens':

           # If nebula has been run, use the best nebula model (by BIC)
           # to initialise the lens model. If it hasn't, do something
           # sensible.
           
           
           # Source to be lensed:
           xs,ys = 0.5*NX, 0.5*NY
           # Tiny random offset (pixels):
           e = 0.02
           dx,dy = e*np.random.randn(2)
           xs,ys = xs+dx,ys+dy
           unlensedmagnitudes = magnitudes + 2.5*np.log10(40.0)
           ms = tractor.Mags(order=bandnames, **dict(zip(bandnames,unlensedmagnitudes)))
           if vb: print ms
           sourcepos = wcs.pixelToPosition(xs,ys)
           if vb: print sourcepos

           pointsource = tractor.PointSource(sourcepos,ms)
           if vb: print pointsource

           # Lens mass:
#           thetaE = lenstractor.EinsteinRadius(0.75) # arcsec
           thetaE = lenstractor.EinsteinRadius(0.2) # arcsec

           if vb: print thetaE
#           gamma = 0.2 # to make quad
           gamma = 0.1 
#           phi   = 0.0 # deg
           phi   = -45.0 # deg
           xshear = lenstractor.ExternalShear(gamma,phi)
           if vb: print xshear

           # Lens light:
           x,y = 0.5*NX,0.5*NY
           lenspos = wcs.pixelToPosition(x,y)
           if vb: print lenspos
           lensmagnitudes = magnitudes + 2.5*np.log10(10.0)
           md = tractor.Mags(order=bandnames, **dict(zip(bandnames,lensmagnitudes)))
           if vb: print md
           re = 0.1  # arcsec
           q = 0.8   # axis ratio
#           theta = 90.0 # degrees
           theta = -45 # degrees
           galshape = tractor.sdss_galaxy.GalaxyShape(re,q,theta)
           if vb: print galshape

           lensgalaxy = lenstractor.LensGalaxy(lenspos,md,galshape,thetaE,xshear)
           if vb: print lensgalaxy

           model.srcs.append(lenstractor.PointSourceLens(lensgalaxy, pointsource))


       #   -   -   -   -   -   -   -   -   -   -   -   -   -   -   -   -   - -
>>>>>>> 36b58d05
       
       if vb: 
           print "Initialization complete."
           print " "

       # - - - - - - - - - - - - - - - - - - - - - - - - - - - - - - - - - - -

       # Set up logging to the terminal by The Tractor:   
       if vb:
          # lvl = logging.DEBUG
          lvl = logging.INFO
       else:
          # lvl = logging.INFO
          lvl = logging.ERROR
       logging.basicConfig(level=lvl, format='%(message)s', stream=sys.stdout)

       # - - - - - - - - - - - - - - - - - - - - - - - - - - - - - - - - - - -

       # Start a lenstractor, which will make a catalog one src at a time.
       # Pass in a copy of the image list, so that the PSF etc are 
       # initialised correctly for each model. 
       
       LT = lenstractor.LensTractor(dataset,model,args.survey,vb=vb,noplots=args.noplots)

       # Plot initial state:
       LT.plot_state(LT.model.name+'_progress_initial')

       # - - - - - - - - - - - - - - - - - - - - - - - - - - - - - - - - - - -

       if not args.MCMC:

           LT.drive(by='optimizing',using=opt_settings)

       else:

           LT.drive(by='sampling',using=mcmc_settings)

       # - - - - - - - - - - - - - - - - - - - - - - - - - - - - - - - - - - -
       
       if vb:
           print "Fit complete."
           print "* * * * * * * * * * * * * * * * * * * * * * * * * * * * * * * * * * * * * * * *"
       
       # - - - - - - - - - - - - - - - - - - - - - - - - - - - - - - - - - - -
              
       # Compute BIC for this fit:
       BIC[modelname] = LT.getBIC()
       print modelname+" results: chisq, K, N, BIC =",LT.minchisq,LT.K,LT.N,BIC[modelname]
       
       # Write out simple one-line parameter catalog:
       LT.write_catalog(args.outfile)
       print modelname+" parameter values written to: "+args.outfile

   # -------------------------------------------------------------------------
   
   # # Make some decision about the nature of this system.
   # 
   # if len(modelnames) > 1:
   # # Compare models and report:
   #     print "BIC = ",BIC
   #     print "Hypothesis test result: Bayes factor in favour of nebula is exp[",-0.5*(BIC['Nebula'] - BIC['Lens']),"]"
   #     print "* * * * * * * * * * * * * * * * * * * * * * * * * * * * * * * * * * * * * * * *"

   # -------------------------------------------------------------------------
   
   print "LensTractor stopping."
      
   return  

# ============================================================================

if __name__ == '__main__':
   
   main()
<|MERGE_RESOLUTION|>--- conflicted
+++ resolved
@@ -258,142 +258,11 @@
       
        if vb: 
            print "* * * * * * * * * * * * * * * * * * * * * * * * * * * * * * * * * * * * * * * *"
-<<<<<<< HEAD
            print "Initializing model: "+modelname       
                      
        model = lenstractor.Model(modelname,vb=vb)
        
        model.initialize('from_scratch', position=radec, SED=SED)
-=======
-           print "Initializing model: "+thismodel       
-       
-       # Figure out what type of model this is:
-       modeltype =  thismodel[0:6]
-              
-       model = lenstractor.Model(thismodel)
-
-       #   -   -   -   -   -   -   -   -   -   -   -   -   -   -   -   -   - -
-              
-       if modeltype == 'Nebula':
-
-           # Nebula - a flexible galaxy plus K point sources. 
-
-           # How many point sources?
-           K = int(thismodel[6:7])
-           
-           # The first Nebula model we run has 1 point source and one 
-           # galaxy, initialised sensibly but randomly. 
-           # All subsequent models just have extra random point sources.
-#           Central pixel coordinates, the galaxy and point sources
-#           will be distributed around there:
-           x,y = 0.5*NX,0.5*NY
-
-           # Start both sources off with equal magnitudes:
-           fudge = 0.4
-           equalmagnitudes = magnitudes + 2.5*np.log10(5*fudge)
-           mags = tractor.Mags(order=bandnames, **dict(zip(bandnames,equalmagnitudes)))
-
-           # Add an exponential galaxy:
-#           Shake its center a little bit
-           e = 2.0 # pixels
-#           dx,dy = e*np.random.randn(2)
-#           xg,yg = x+dx, y+dy
-           xg,yg = x,y
-
-           galpos = wcs.pixelToPosition(xg,yg)
-
-           fudge = 2
-           equalmagnitudes = magnitudes + 2.5*np.log10(5*fudge)
-           mg = tractor.Mags(order=bandnames, **dict(zip(bandnames,equalmagnitudes)))
-           re = 0.5    # arcsec
-           q = 1.0     # axis ratio
-           theta = 0.0 # degrees
-           galshape = tractor.sdss_galaxy.GalaxyShape(re,q,theta)       
-           nebulousgalaxy = tractor.sdss_galaxy.ExpGalaxy(galpos,mags.copy(),galshape)
-           if vb: print nebulousgalaxy
-           model.srcs.append(nebulousgalaxy)
-
-           for i in range(K):
-               # Add a point source with random position near nebula centre:
-#               e = 2.0 # pixels
-               e = 1.0 # pixels
-               dx,dy = e*np.random.randn(2)
-               # dx,dy = 2.0*np.random.randn(2)
-               # Start in cross formation (for testing):
-#               if i == 0: dx,dy = -3,0
-#               if i == 1: dx,dy =  0,3
-#               if i == 2: dx,dy =  3,0
-#               if i == 3: dx,dy =  0,-3
-               star = tractor.PointSource(wcs.pixelToPosition(x+dx,y+dy),mags.copy())
-               if vb: print star
-               model.srcs.append(star)
-           
-       #   -   -   -   -   -   -   -   -   -   -   -   -   -   -   -   -   - -
-       
-       # Original Nebula4 initialisation went as follows:
-       #   tractor.PointSource(wcs.pixelToPosition(x+e,y),mags.copy()),
-       #   tractor.PointSource(wcs.pixelToPosition(x-e,y),mags.copy()),
-       #   tractor.PointSource(wcs.pixelToPosition(x,y+e),mags.copy()),
-       #   tractor.PointSource(wcs.pixelToPosition(x,y-e),mags.copy())]
-
-       #   -   -   -   -   -   -   -   -   -   -   -   -   -   -   -   -   - -
-              
-       elif modeltype == 'Lens':
-
-           # If nebula has been run, use the best nebula model (by BIC)
-           # to initialise the lens model. If it hasn't, do something
-           # sensible.
-           
-           
-           # Source to be lensed:
-           xs,ys = 0.5*NX, 0.5*NY
-           # Tiny random offset (pixels):
-           e = 0.02
-           dx,dy = e*np.random.randn(2)
-           xs,ys = xs+dx,ys+dy
-           unlensedmagnitudes = magnitudes + 2.5*np.log10(40.0)
-           ms = tractor.Mags(order=bandnames, **dict(zip(bandnames,unlensedmagnitudes)))
-           if vb: print ms
-           sourcepos = wcs.pixelToPosition(xs,ys)
-           if vb: print sourcepos
-
-           pointsource = tractor.PointSource(sourcepos,ms)
-           if vb: print pointsource
-
-           # Lens mass:
-#           thetaE = lenstractor.EinsteinRadius(0.75) # arcsec
-           thetaE = lenstractor.EinsteinRadius(0.2) # arcsec
-
-           if vb: print thetaE
-#           gamma = 0.2 # to make quad
-           gamma = 0.1 
-#           phi   = 0.0 # deg
-           phi   = -45.0 # deg
-           xshear = lenstractor.ExternalShear(gamma,phi)
-           if vb: print xshear
-
-           # Lens light:
-           x,y = 0.5*NX,0.5*NY
-           lenspos = wcs.pixelToPosition(x,y)
-           if vb: print lenspos
-           lensmagnitudes = magnitudes + 2.5*np.log10(10.0)
-           md = tractor.Mags(order=bandnames, **dict(zip(bandnames,lensmagnitudes)))
-           if vb: print md
-           re = 0.1  # arcsec
-           q = 0.8   # axis ratio
-#           theta = 90.0 # degrees
-           theta = -45 # degrees
-           galshape = tractor.sdss_galaxy.GalaxyShape(re,q,theta)
-           if vb: print galshape
-
-           lensgalaxy = lenstractor.LensGalaxy(lenspos,md,galshape,thetaE,xshear)
-           if vb: print lensgalaxy
-
-           model.srcs.append(lenstractor.PointSourceLens(lensgalaxy, pointsource))
-
-
-       #   -   -   -   -   -   -   -   -   -   -   -   -   -   -   -   -   - -
->>>>>>> 36b58d05
        
        if vb: 
            print "Initialization complete."
