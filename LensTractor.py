'''
This file is part of the lenstractor project.
Copyright 2012 David W. Hogg (NYU) and Phil Marshall (Oxford).
'''
# ============================================================================

if __name__ == '__main__':
   import matplotlib
   matplotlib.use('Agg')
   # Fonts, latex:
   matplotlib.rc('font',**{'family':'serif', 'serif':['TimesNewRoman'], 'size':18.0})
   matplotlib.rc('text', usetex=True)

import os
import logging
import numpy as np
import pyfits
import time


from astrometry.util import util

import tractor
import lenstractor

# ============================================================================

def main():
   """
   NAME
     LensTractor.py

   PURPOSE
     Run the Tractor on a deck of single object cutout images.
     Read in an image and its weight map, guess the PSF, put an object at the
     centre image of the field and then optimize the catalog and PSF.

   COMMENTS
     The idea is to identify good lens candidates by principled model 
     selection: two well-defined models competing against each other, given 
     multi-epoch imaging data. The Nebula model (1 extended source, plus
     N=2, 3 or 4 point sources, with sub-models denoted by "NebulaN") is very
     flexible, so should be better at fitting the data in general than the
     Lens model (1 extended source, plus 1 background point source). However,
     when the Lens provides a good fit, it does so at lower cost (fewer
     parameters), so should win by Bayesian information criteria (we use BIC
     as a cheap proxy for evidence ratio).
     
     The workflow we probably want to aim for is something like the following:
     
       * Fit PSF images with PSF models; fix PSFs
       
       * Try Nebula2
       
       * Try Nebula4 
           if Nebula2 beats Nebula4: 
             Nebula = Nebula2
           else:
             Nebula = Nebula4
                      
       * Try Lens (initialised with Nebula)
           if Lens beats Nebula: 
             Classification = 'Lens'
             Return YES
           else:
             Classification = 'Nebula'
             Return NO

      Initialisation of Lens via Nebula could be tricky - there is some 
      parsing to be done, and decisions to be made... In practice we may end
      up working just with the Nebula output, which should be at least 
      easier to interpret than a SExtractor catalog, for example.
      
      Open questions:
      
      Does it make sense to dogmatically associate the extended object with
      the deflector?
         YES: detection of a deflector galaxy will be needed for a convincing
         candidate anyway.
         NO: using the extended object to model a high S/N merging image
         system should not be punished
      To be investigated.
      
      How are we going to interpret the point image positions if we do not
      have an estimated deflector position?
      

   OPTIONS
     -h --help        Print this message
     -v --verbose     Verbose operation
     -s --sample      Sample the posterior PDF instead of optimizing
     -x --no-plots    Do not plot progress
     -l --lens        Only fit lens model, initialized from scratch

   INPUTS
     *.fits           Deck of postcard images

   OPTIONAL INPUTS
     -n --nebula                  K    Only fit NebulaK model, initialized from scratch
     --optimization-rounds        Nr   Number of rounds of optimization [2]
     --optimization-steps-catalog Nc   Number of steps per round spent
                                        optimizing source catalog [10]
     --optimization-steps-psf     Np   Number of steps per round spent
                                        optimizing PSF catalog [2]
     -o --output             outfile   Name of output catalog filename       

   OUTPUTS
     stdout                       Useful information
     *.png                        Plots in png format
     
     To be implemented:
       lenstractor_progress.log     Logged output
       lenstractor_results.txt      Model comparison results
       lenstractor_lens.cat         Lens model parameters, including lightcurves
       lenstractor_nebula.cat       Nebula model parameters, including lightcurves

   EXAMPLES

     python LensTractor.py -n 4 \
       -o examples/ps1/H1413+117_10x10arcsec_Nebula4.cat \
          examples/ps1/H1413+117_10x10arcsec_55*fits > \
          examples/ps1/H1413+117_10x10arcsec_Nebula4.log
       
     python LensTractor.py -n 2 \
       -o examples/sdss/0951+2635/0951+2635_Nebula2.cat \
          examples/sdss/0951+2635/*sci.fits > \
          examples/sdss/0951+2635/0951+2635_Nebula2.log

       
   
   DEPENDENCIES
     * The Tractor     astrometry.net/svn/trunk/projects/tractor
     * emcee           github.com/danfm/emcee
     * astrometry.net  astrometry.net/svn/trunk/util

   BUGS
     - SDSS examples show bad WCS treatment...
     - Possible problems with image alignment
     - Memory leak: restrict no. of sampling iterations :-(
     - Header PSF FWHM sometimes NaN, no recovery from this yet
     
   FEATURE REQUESTS  
     - Lens initialisation, esp source positions, needs careful attention
     - StepSizes need optimizing for lens model, esp source position 
     - Point source mags are not variable
     - PSF not being optimized correctly - missing derivatives?
     - PhotoCal may need optimizing if zpts are untrustworthy!

   HISTORY
     2012-07-06       First predicted Lens images Marshall/Hogg (Oxford/NYU)
     2013-08-         Adapted for KIDS Buddelmeier (Kapteyn)
     2014-04-         Refactoring for easier experimentation Marshall/Agnello (KIPAC/UCSB)
   """

   # --------------------------------------------------------------------

   from argparse import ArgumentParser
   import sys

   # Set available options:
   parser = ArgumentParser()
   # List of files:
   parser.add_argument('inputfiles', metavar='N', nargs='+')
   # Verbosity:
   parser.add_argument('-v', '--verbose', dest='verbose', action='store_true', default=False, help='Make more verbose')
   # Sampling:
   parser.add_argument('-s', '--sample', dest='MCMC', action='store_true', default=False, help='Sample posterior PDF')
   # Plotting:
   parser.add_argument('-x', '--no-plots', dest='noplots', action='store_true', default=False, help='Skip plotting')
   # Lens model only:
   parser.add_argument('-l', '--lens', dest='lens', action='store_true', default=False, help='Fit Lens model')
   # Nebula model only:
   parser.add_argument('-n', '--nebula', dest='K', type=int, default=0, help='Fit NebulaK model, provide K')
   # Output filename:
   parser.add_argument('-o', '--output', dest='outfile', type=str, default='lenstractor.cat', help='Output catalog filename')
   # Optimization workflow:
   parser.add_argument('--optimization-rounds', dest='Nr', type=int, default=3, help='No. of optimization rounds')
   parser.add_argument('--optimization-steps-catalog', dest='Nc', type=int, default=5, help='No. of optimization steps spent on source catalog')
   parser.add_argument('--optimization-steps-psf', dest='Np', type=int, default=0, help='No. of optimization steps spent on PSFs')
   parser.add_argument('--survey', dest='survey', type=str, default="PS1", help="Survey (SDSS, PS1 or KIDS)")

   # Read in options and arguments - note only sci and wht images are supplied:
   args = parser.parse_args()
   
      
   if (len(args.inputfiles) < 2):
      # parser.print_help()
      print main.__doc__  # Whoah! What does this do?! Some sort of magic.
      sys.exit(-1)
   
   vb = args.verbose
   
   # Workflow:
   if args.lens:
      models = ['Lens']
   elif args.K > 0:
      models = ['Nebula'+str(args.K)]
      # NB. Global default is Nebula1!
   else:
      models = ['Nebula2','Nebula4','Lens']
         
   BIC = dict(zip(models,np.zeros(len(models))))

   # Package up settings:
   opt_settings = {'Nr':args.Nr, 'Nc':args.Nc, 'Np':args.Np}
   # Magic sampling numbers!
   mcmc_settings = {'nwp':20, 'ns':20, 'nss':100}

   if vb: 
      print "* * * * * * * * * * * * * * * * * * * * * * * * * * * * * * * * * * * * * * * *"
      print "                               LensTractor "
      print "    Fitting",models," models to a deck of FITS postcards"
      print "* * * * * * * * * * * * * * * * * * * * * * * * * * * * * * * * * * * * * * * *"
 
   # -------------------------------------------------------------------------
   
   # Organise the deck of inputfiles into scifiles and varfiles:
   scifiles,varfiles = lenstractor.Riffle(args.inputfiles,vb=vb)
   
   # Read into Tractor Image objects, and see what filters we have:   
   images,total_mags,bands = lenstractor.Deal(scifiles,varfiles,SURVEY=args.survey,vb=vb)
   
   # Package up:
   dataset = list(images)
   
   # -------------------------------------------------------------------------
   # Generic items needed to initialize the Tractor's catalog.
   
   # Get rough idea of object position from wcs of first image- works
   # well if all images are the same size and well registered!
   wcs = images[0].wcs # HACK! Need to consider different WCS in different images...
   NX,NY = np.shape(images[0].data)
   if vb: print "Generic initial position ",NX,NY,"(pixels)"
   
   # m0 = 15.0
   # magnitudes = m0*np.ones(len(bandnames))
   # MAGIC initial magnitude. This should be estimated from
   # the total flux in each (background-subtracted) image...
   
   bandnames = np.unique(bands)
   magnitudes = np.zeros(len(bandnames))
   for i,bandname in enumerate(bandnames):
       index = np.where(bands == bandname)
       magnitudes[i] = np.median(total_mags[index])
   if vb: print "Generic initial SED ",dict(zip(bandnames,magnitudes))
   
   # -------------------------------------------------------------------------
   
   # Loop over models, initialising and fitting.
      
   for thismodel in models: 
      
       if vb: 
           print "* * * * * * * * * * * * * * * * * * * * * * * * * * * * * * * * * * * * * * * *"
           print "Initializing model: "+thismodel       
       
       # Figure out what type of model this is:
       modeltype =  thismodel[0:6]
              
       model = lenstractor.Model(thismodel)

       #   -   -   -   -   -   -   -   -   -   -   -   -   -   -   -   -   - -
              
       if modeltype == 'Nebula':

           # Nebula - a flexible galaxy plus K point sources. 

           # How many point sources?
           K = int(thismodel[6:7])
           
           # The first Nebula model we run has 1 point source and one 
           # galaxy, initialised sensibly but randomly. 
           # All subsequent models just have extra random point sources.

           # Start both sources off with equal magnitudes:
           x,y = 0.5*NX,0.5*NY
           fudge = 2
           equalmagnitudes = magnitudes + 2.5*np.log10(5*fudge)
           mags = tractor.Mags(order=bandnames, **dict(zip(bandnames,equalmagnitudes)))

           # Add an exponential galaxy:
           galpos = wcs.pixelToPosition(x,y)
           mg = tractor.Mags(order=bandnames, **dict(zip(bandnames,equalmagnitudes)))
           re = 0.5    # arcsec
           q = 1.0     # axis ratio
           theta = 0.0 # degrees
           galshape = tractor.sdss_galaxy.GalaxyShape(re,q,theta)       
           nebulousgalaxy = tractor.sdss_galaxy.ExpGalaxy(galpos,mags.copy(),galshape)
           if vb: print nebulousgalaxy
           model.srcs.append(nebulousgalaxy)

           for i in range(K):
               # Add a point source with random position near nebula centre:
<<<<<<< HEAD
#               e = 2.0 # pixels
               e = 1.0 # pixels
               dx,dy = e*np.random.randn(2)
=======
               # dx,dy = 2.0*np.random.randn(2)
               # Start in cross formation (for testing):
               if i == 0: dx,dy = -3,0
               if i == 1: dx,dy =  0,3
               if i == 2: dx,dy =  3,0
               if i == 3: dx,dy =  0,-3
>>>>>>> 29f642e1
               star = tractor.PointSource(wcs.pixelToPosition(x+dx,y+dy),mags.copy())
               if vb: print star
               model.srcs.append(star)
           
       #   -   -   -   -   -   -   -   -   -   -   -   -   -   -   -   -   - -
       
       # Original Nebula4 initialisation went as follows:
       #   tractor.PointSource(wcs.pixelToPosition(x+e,y),mags.copy()),
       #   tractor.PointSource(wcs.pixelToPosition(x-e,y),mags.copy()),
       #   tractor.PointSource(wcs.pixelToPosition(x,y+e),mags.copy()),
       #   tractor.PointSource(wcs.pixelToPosition(x,y-e),mags.copy())]

       #   -   -   -   -   -   -   -   -   -   -   -   -   -   -   -   -   - -
              
       elif modeltype == 'Lens':

           # If nebula has been run, use the best nebula model (by BIC)
           # to initialise the lens model. If it hasn't, do something
           # sensible.
           
           
           # Source to be lensed:
           xs,ys = 0.5*NX, 0.5*NY
           # Tiny random offset (pixels):
           e = 0.0
           dx,dy = e*np.random.randn(2)
           xs,ys = xs+dx,ys+dy
           unlensedmagnitudes = magnitudes + 2.5*np.log10(40.0)
           ms = tractor.Mags(order=bandnames, **dict(zip(bandnames,unlensedmagnitudes)))
           if vb: print ms
           sourcepos = wcs.pixelToPosition(xs,ys)
           if vb: print sourcepos

           pointsource = tractor.PointSource(sourcepos,ms)
           if vb: print pointsource

           # Lens mass:
#           thetaE = lenstractor.EinsteinRadius(0.75) # arcsec
           thetaE = lenstractor.EinsteinRadius(0.2) # arcsec

           if vb: print thetaE
           gamma = 0.2 # to make quad
           phi   = 0.0 # deg
           xshear = lenstractor.ExternalShear(gamma,phi)
           if vb: print xshear

           # Lens light:
           x,y = 0.5*NX,0.5*NY
           lenspos = wcs.pixelToPosition(x,y)
           if vb: print lenspos
           lensmagnitudes = magnitudes + 2.5*np.log10(10.0)
           md = tractor.Mags(order=bandnames, **dict(zip(bandnames,lensmagnitudes)))
           if vb: print md
           re = 0.5  # arcsec
           q = 0.8   # axis ratio
           theta = 90.0 # degrees
           galshape = tractor.sdss_galaxy.GalaxyShape(re,q,theta)
           if vb: print galshape

           lensgalaxy = lenstractor.LensGalaxy(lenspos,md,galshape,thetaE,xshear)
           if vb: print lensgalaxy

           model.srcs.append(lenstractor.PointSourceLens(lensgalaxy, pointsource))


       #   -   -   -   -   -   -   -   -   -   -   -   -   -   -   -   -   - -
       
       if vb: 
           print "Initialization complete."
           print "Model =",model
           print " "

       # - - - - - - - - - - - - - - - - - - - - - - - - - - - - - - - - - - -

       # Set up logging to the terminal by The Tractor:   
       if vb:
          # lvl = logging.DEBUG
          lvl = logging.INFO
       else:
          # lvl = logging.INFO
          lvl = logging.ERROR
       logging.basicConfig(level=lvl, format='%(message)s', stream=sys.stdout)

       # - - - - - - - - - - - - - - - - - - - - - - - - - - - - - - - - - - -

       # Start a lenstractor, which will make a catalog one src at a time.
       # Pass in a copy of the image list, so that the PSF etc are 
       # initialised correctly for each model. 
       
       LT = lenstractor.LensTractor(dataset,model,args.survey,vb=vb,noplots=args.noplots)

       # Plot initial state:
       lenstractor.Plot_state(
           LT.chug,
           LT.model.name+'_progress_initial',
           SURVEY=args.survey)

       # - - - - - - - - - - - - - - - - - - - - - - - - - - - - - - - - - - -

       if not args.MCMC:

           LT.drive(by='optimizing',using=opt_settings)

       else:

           LT.drive(by='sampling',using=mcmc_settings)

       # - - - - - - - - - - - - - - - - - - - - - - - - - - - - - - - - - - -
       
       if vb:
           print "Fit complete."
           print "* * * * * * * * * * * * * * * * * * * * * * * * * * * * * * * * * * * * * * * *"
       
       # - - - - - - - - - - - - - - - - - - - - - - - - - - - - - - - - - - -
              
       # Compute BIC for this fit:
       BIC[thismodel] = LT.getBIC()
       print thismodel+" results: chisq, K, N, BIC =",LT.minchisq,LT.K,LT.N,BIC[thismodel]
       
       # Write out simple one-line parameter catalog:
       LT.write_catalog(args.outfile)
       print thismodel+" parameter values written to: "+args.outfile

   # -------------------------------------------------------------------------
   
   # # Make some decision about the nature of this system.
   # 
   # if len(models) > 1:
   # # Compare models and report:
   #     print "BIC = ",BIC
   #     print "Hypothesis test result: Bayes factor in favour of nebula is exp[",-0.5*(BIC['Nebula'] - BIC['Lens']),"]"
   #     print "* * * * * * * * * * * * * * * * * * * * * * * * * * * * * * * * * * * * * * * *"

   # -------------------------------------------------------------------------
   
   print "LensTractor stopping."
      
   return  

# ============================================================================

if __name__ == '__main__':
   
   main()
<|MERGE_RESOLUTION|>--- conflicted
+++ resolved
@@ -291,18 +291,15 @@
 
            for i in range(K):
                # Add a point source with random position near nebula centre:
-<<<<<<< HEAD
 #               e = 2.0 # pixels
                e = 1.0 # pixels
                dx,dy = e*np.random.randn(2)
-=======
                # dx,dy = 2.0*np.random.randn(2)
                # Start in cross formation (for testing):
                if i == 0: dx,dy = -3,0
                if i == 1: dx,dy =  0,3
                if i == 2: dx,dy =  3,0
                if i == 3: dx,dy =  0,-3
->>>>>>> 29f642e1
                star = tractor.PointSource(wcs.pixelToPosition(x+dx,y+dy),mags.copy())
                if vb: print star
                model.srcs.append(star)
